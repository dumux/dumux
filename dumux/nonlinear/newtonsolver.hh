--- conflicted
+++ resolved
@@ -905,13 +905,9 @@
     std::ostringstream endIterMsgStream_;
 
 
-<<<<<<< HEAD
 
 protected:
 
-=======
-private:
->>>>>>> c8b98d41
     /*!
      * \brief Run the Newton method to solve a non-linear system.
      * \return bool converged or not
@@ -921,97 +917,7 @@
      */
     bool solve_(Variables& vars)
     {
-<<<<<<< HEAD
-        try
-        {
-            // newtonBegin may manipulate the solution
-            newtonBegin(vars);
-
-            // the given solution is the initial guess
-            auto uLastIter = Backend::dofs(vars);
-            ResidualVector deltaU = LinearAlgebraNativeBackend::zeros(Backend::size(Backend::dofs(vars)));
-            Detail::Newton::assign(deltaU, Backend::dofs(vars));
-
-            // setup timers
-            Dune::Timer assembleTimer(false);
-            Dune::Timer solveTimer(false);
-            Dune::Timer updateTimer(false);
-
-            // execute the method as long as the solver thinks
-            // that we should do another iteration
-            bool converged = false;
-            while (newtonProceed(vars, converged))
-            {
-                // notify the solver that we're about to start
-                // a new iteration
-                newtonBeginStep(vars);
-
-                // make the current solution to the old one
-                if (numSteps_ > 0)
-                    uLastIter = Backend::dofs(vars);
-
-                if (verbosity_ >= 1 && enableDynamicOutput_)
-                    std::cout << "Assemble: r(x^k) = dS/dt + div F - q;   M = grad r"
-                              << std::flush;
-
-                ///////////////
-                // assemble
-                ///////////////
-
-                // linearize the problem at the current solution
-                assembleTimer.start();
-                assembleLinearSystem(vars);
-                auto jacci = this->assembler().jacobian();
-                Dune::printmatrix(std::cout , jacci, "see the BCSRMatrix" , "--");
-                assembleTimer.stop();
-
-                ///////////////
-                // linear solve
-                ///////////////
-
-                // Clear the current line using an ansi escape
-                // sequence.  for an explanation see
-                // http://en.wikipedia.org/wiki/ANSI_escape_code
-                const char clearRemainingLine[] = { 0x1b, '[', 'K', 0 };
-
-                if (verbosity_ >= 1 && enableDynamicOutput_)
-                    std::cout << "\rSolve: M deltax^k = r"
-                              << clearRemainingLine << std::flush;
-
-                // solve the resulting linear equation system
-                solveTimer.start();
-
-                // set the delta vector to zero before solving the linear system!
-                deltaU = 0;
-
-                solveLinearSystem(deltaU);
-                solveTimer.stop();
-
-                ///////////////
-                // update
-                ///////////////
-                if (verbosity_ >= 1 && enableDynamicOutput_)
-                    std::cout << "\rUpdate: x^(k+1) = x^k - deltax^k"
-                              << clearRemainingLine << std::flush;
-
-                updateTimer.start();
-                // update the current solution (i.e. uOld) with the delta
-                // (i.e. u). The result is stored in u
-                newtonUpdate(vars, uLastIter, deltaU);
-                updateTimer.stop();
-
-                // tell the solver that we're done with this iteration
-                newtonEndStep(vars, uLastIter);
-
-                // if a convergence writer was specified compute residual and write output
-                if (convergenceWriter_)
-                {
-                    this->assembler().assembleResidual(vars);
-                    convergenceWriter_->write(Backend::dofs(vars), deltaU, this->assembler().residual());
-                }
-=======
         bool converged = false;
->>>>>>> c8b98d41
 
         Dune::Timer assembleTimer(false);
         Dune::Timer solveTimer(false);
@@ -1105,6 +1011,8 @@
             // linearize the problem at the current solution
             assembleTimer.start();
             callAndCheck_([&]{ assembleLinearSystem(vars); }, "assemble");
+            auto jacci = this->assembler().jacobian();
+            Dune::printmatrix(std::cout , jacci, "see the BCSRMatrix" , "--");
             assembleTimer.stop();
 
             ///////////////
