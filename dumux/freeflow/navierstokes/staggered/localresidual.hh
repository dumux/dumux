--- conflicted
+++ resolved
@@ -47,9 +47,6 @@
 {
     using ParentType = StaggeredLocalResidual<TypeTag>;
     friend class StaggeredLocalResidual<TypeTag>;
-<<<<<<< HEAD
-    using GridView = typename GET_PROP_TYPE(TypeTag, GridView);
-=======
 
     using GridVariables = typename GET_PROP_TYPE(TypeTag, GridVariables);
 
@@ -63,7 +60,6 @@
     using GridFaceVariables = typename GridVariables::GridFaceVariables;
     using ElementFaceVariables = typename GridFaceVariables::LocalView;
 
->>>>>>> b89f3e0e
     using Scalar = typename GET_PROP_TYPE(TypeTag, Scalar);
     using Implementation = typename GET_PROP_TYPE(TypeTag, LocalResidual);
     using Problem = typename GET_PROP_TYPE(TypeTag, Problem);
